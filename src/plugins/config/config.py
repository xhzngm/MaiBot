--- conflicted
+++ resolved
@@ -24,17 +24,11 @@
 # 配置主程序日志格式
 logger = get_module_logger("config", config=config_config)
 
-<<<<<<< HEAD
 #考虑到，实际上配置文件中的mai_version是不会自动更新的,所以采用硬编码
 is_test = True
 mai_version_main = "0.6.2"
 mai_version_fix = "snapshot-1"
-=======
-# 考虑到，实际上配置文件中的mai_version是不会自动更新的,所以采用硬编码
-is_test = False
-mai_version_main = "0.6.1"
-mai_version_fix = ""
->>>>>>> cf3e64c7
+
 if mai_version_fix:
     if is_test:
         mai_version = f"test-{mai_version_main}-{mai_version_fix}"
