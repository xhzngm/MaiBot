import math
import random
import time
import re
from collections import Counter
from typing import Dict, List

import jieba
import numpy as np
from nonebot import get_driver
from src.common.logger import get_module_logger

from ..models.utils_model import LLM_request
from ..utils.typo_generator import ChineseTypoGenerator
from .config import global_config
from .message import MessageRecv, Message
from .message_base import UserInfo
from .chat_stream import ChatStream
from ..moods.moods import MoodManager
from ...common.database import db

driver = get_driver()
config = driver.config

logger = get_module_logger("chat_utils")


def db_message_to_str(message_dict: Dict) -> str:
    logger.debug(f"message_dict: {message_dict}")
    time_str = time.strftime("%m-%d %H:%M:%S", time.localtime(message_dict["time"]))
    try:
        name = "[(%s)%s]%s" % (
            message_dict["user_id"],
            message_dict.get("user_nickname", ""),
            message_dict.get("user_cardname", ""),
        )
    except Exception:
        name = message_dict.get("user_nickname", "") or f"用户{message_dict['user_id']}"
    content = message_dict.get("processed_plain_text", "")
    result = f"[{time_str}] {name}: {content}\n"
    logger.debug(f"result: {result}")
    return result


def is_mentioned_bot_in_message(message: MessageRecv) -> bool:
    """检查消息是否提到了机器人"""
    keywords = [global_config.BOT_NICKNAME]
    nicknames = global_config.BOT_ALIAS_NAMES
    for keyword in keywords:
        if keyword in message.processed_plain_text:
            return True
    for nickname in nicknames:
        if nickname in message.processed_plain_text:
            return True
    return False


async def get_embedding(text):
    """获取文本的embedding向量"""
    llm = LLM_request(model=global_config.embedding, request_type="embedding")
    # return llm.get_embedding_sync(text)
    return await llm.get_embedding(text)


def calculate_information_content(text):
    """计算文本的信息量（熵）"""
    char_count = Counter(text)
    total_chars = len(text)

    entropy = 0
    for count in char_count.values():
        probability = count / total_chars
        entropy -= probability * math.log2(probability)

    return entropy


def get_closest_chat_from_db(length: int, timestamp: str):
    """从数据库中获取最接近指定时间戳的聊天记录

    Args:
        length: 要获取的消息数量
        timestamp: 时间戳

    Returns:
        list: 消息记录列表，每个记录包含时间和文本信息
    """
    chat_records = []
    closest_record = db.messages.find_one({"time": {"$lte": timestamp}}, sort=[("time", -1)])

    if closest_record:
        closest_time = closest_record["time"]
        chat_id = closest_record["chat_id"]  # 获取chat_id
        # 获取该时间戳之后的length条消息，保持相同的chat_id
        chat_records = list(
            db.messages.find(
                {
                    "time": {"$gt": closest_time},
                    "chat_id": chat_id,  # 添加chat_id过滤
                }
            )
            .sort("time", 1)
            .limit(length)
        )

        # 转换记录格式
        formatted_records = []
        for record in chat_records:
            # 兼容行为，前向兼容老数据
            formatted_records.append(
                {
                    "_id": record["_id"],
                    "time": record["time"],
                    "chat_id": record["chat_id"],
                    "detailed_plain_text": record.get("detailed_plain_text", ""),  # 添加文本内容
                    "memorized_times": record.get("memorized_times", 0),  # 添加记忆次数
                }
            )

        return formatted_records

    return []


async def get_recent_group_messages(chat_id: str, limit: int = 12) -> list:
    """从数据库获取群组最近的消息记录

    Args:
        group_id: 群组ID
        limit: 获取消息数量，默认12条

    Returns:
        list: Message对象列表，按时间正序排列
    """

    # 从数据库获取最近消息
    recent_messages = list(
        db.messages.find(
            {"chat_id": chat_id},
        )
        .sort("time", -1)
        .limit(limit)
    )

    if not recent_messages:
        return []

    # 转换为 Message对象列表
    message_objects = []
    for msg_data in recent_messages:
        try:
            chat_info = msg_data.get("chat_info", {})
            chat_stream = ChatStream.from_dict(chat_info)
            user_info = msg_data.get("user_info", {})
            user_info = UserInfo.from_dict(user_info)
            msg = Message(
                message_id=msg_data["message_id"],
                chat_stream=chat_stream,
                time=msg_data["time"],
                user_info=user_info,
                processed_plain_text=msg_data.get("processed_text", ""),
                detailed_plain_text=msg_data.get("detailed_plain_text", ""),
            )
            message_objects.append(msg)
        except KeyError:
            logger.warning("数据库中存在无效的消息")
            continue

    # 按时间正序排列
    message_objects.reverse()
    return message_objects


def get_recent_group_detailed_plain_text(chat_stream_id: int, limit: int = 12, combine=False):
    recent_messages = list(
        db.messages.find(
            {"chat_id": chat_stream_id},
            {
                "time": 1,  # 返回时间字段
                "chat_id": 1,
                "chat_info": 1,
                "user_info": 1,
                "message_id": 1,  # 返回消息ID字段
                "detailed_plain_text": 1,  # 返回处理后的文本字段
            },
        )
        .sort("time", -1)
        .limit(limit)
    )

    if not recent_messages:
        return []

    message_detailed_plain_text = ""
    message_detailed_plain_text_list = []

    # 反转消息列表，使最新的消息在最后
    recent_messages.reverse()

    if combine:
        for msg_db_data in recent_messages:
            message_detailed_plain_text += str(msg_db_data["detailed_plain_text"])
        return message_detailed_plain_text
    else:
        for msg_db_data in recent_messages:
            message_detailed_plain_text_list.append(msg_db_data["detailed_plain_text"])
        return message_detailed_plain_text_list


def get_recent_group_speaker(chat_stream_id: int, sender, limit: int = 12) -> list:
    # 获取当前群聊记录内发言的人
    recent_messages = list(
        db.messages.find(
            {"chat_id": chat_stream_id},
            {
                "chat_info": 1,
                "user_info": 1,
            },
        )
        .sort("time", -1)
        .limit(limit)
    )

    if not recent_messages:
        return []

    who_chat_in_group = []  # ChatStream列表

    duplicate_removal = []
    for msg_db_data in recent_messages:
        user_info = UserInfo.from_dict(msg_db_data["user_info"])
        if (
            (user_info.user_id, user_info.platform) != sender
            and (user_info.user_id, user_info.platform) != (global_config.BOT_QQ, "qq")
            and (user_info.user_id, user_info.platform) not in duplicate_removal
            and len(duplicate_removal) < 5
        ):  # 排除重复，排除消息发送者，排除bot(此处bot的平台强制为了qq，可能需要更改)，限制加载的关系数目
            duplicate_removal.append((user_info.user_id, user_info.platform))
            chat_info = msg_db_data.get("chat_info", {})
            who_chat_in_group.append(ChatStream.from_dict(chat_info))
    return who_chat_in_group


def split_into_sentences_w_remove_punctuation(text: str) -> List[str]:
    """将文本分割成句子，但保持书名号中的内容完整
    Args:
        text: 要分割的文本字符串
    Returns:
        List[str]: 分割后的句子列表
    """
    len_text = len(text)
    if len_text < 5:
        if random.random() < 0.01:
            return list(text)  # 如果文本很短且触发随机条件,直接按字符分割
        else:
            return [text]
    if len_text < 12:
        split_strength = 0.3
    elif len_text < 32:
        split_strength = 0.7
    else:
        split_strength = 0.9
    # 先移除换行符
    # print(f"split_strength: {split_strength}")

    # print(f"处理前的文本: {text}")

<<<<<<< HEAD
    # 检查是否为西文字符段落
    if not is_western_paragraph(text):
        # 当语言为中文时，统一将英文逗号转换为中文逗号
        text = text.replace(',', '，')
        text = text.replace('\n', ' ')
    else:
        # 用"|seg|"作为分割符分开
        text = re.sub(r'([.!?]) +', r'\1\|seg\|', text)
        text = text.replace('\n', '\|seg\|')
=======
    # 统一将英文逗号转换为中文逗号
    text = text.replace(",", "，")
    text = text.replace("\n", " ")
>>>>>>> 0f1a3bfa
    text, mapping = protect_kaomoji(text)
    # print(f"处理前的文本: {text}")

    text_no_1 = ""
    for letter in text:
        # print(f"当前字符: {letter}")
        if letter in ["!", "！", "?", "？"]:
            # print(f"当前字符: {letter}, 随机数: {random.random()}")
            if random.random() < split_strength:
                letter = ""
        if letter in ["。", "…"]:
            # print(f"当前字符: {letter}, 随机数: {random.random()}")
            if random.random() < 1 - split_strength:
                letter = ""
        text_no_1 += letter

    # 对每个逗号单独判断是否分割
    sentences = [text_no_1]
    new_sentences = []
    for sentence in sentences:
        parts = sentence.split("，")
        current_sentence = parts[0]
<<<<<<< HEAD
        if  not is_western_paragraph(current_sentence):
            for part in parts[1:]:
                if random.random() < split_strength:
                    new_sentences.append(current_sentence.strip())
                    current_sentence = part
                else:
                    current_sentence += '，' + part
            # 处理空格分割
            space_parts = current_sentence.split(' ')
            current_sentence = space_parts[0]
            for part in space_parts[1:]:
                if random.random() < split_strength:
                    new_sentences.append(current_sentence.strip())
                    current_sentence = part
                else:
                    current_sentence += ' ' + part
        else:
            # 处理分割符
            space_parts = current_sentence.split('\|seg\|')
            current_sentence = space_parts[0]
            for part in space_parts[1:]:
                new_sentences.append(current_sentence.strip())
                current_sentence = part
=======
        for part in parts[1:]:
            if random.random() < split_strength:
                new_sentences.append(current_sentence.strip())
                current_sentence = part
            else:
                current_sentence += "，" + part
        # 处理空格分割
        space_parts = current_sentence.split(" ")
        current_sentence = space_parts[0]
        for part in space_parts[1:]:
            if random.random() < split_strength:
                new_sentences.append(current_sentence.strip())
                current_sentence = part
            else:
                current_sentence += " " + part
>>>>>>> 0f1a3bfa
        new_sentences.append(current_sentence.strip())
    sentences = [s for s in new_sentences if s]  # 移除空字符串
    sentences = recover_kaomoji(sentences, mapping)

    # print(f"分割后的句子: {sentences}")
    sentences_done = []
    for sentence in sentences:
<<<<<<< HEAD
        sentence = sentence.rstrip('，,')
        # 西文字符句子不进行随机合并
        if  not is_western_paragraph(current_sentence):
            if random.random() < split_strength * 0.5:
                sentence = sentence.replace('，', '').replace(',', '')
            elif random.random() < split_strength:
                sentence = sentence.replace('，', ' ').replace(',', ' ')
=======
        sentence = sentence.rstrip("，,")
        if random.random() < split_strength * 0.5:
            sentence = sentence.replace("，", "").replace(",", "")
        elif random.random() < split_strength:
            sentence = sentence.replace("，", " ").replace(",", " ")
>>>>>>> 0f1a3bfa
        sentences_done.append(sentence)

    logger.info(f"处理后的句子: {sentences_done}")
    return sentences_done


def random_remove_punctuation(text: str) -> str:
    """随机处理标点符号，模拟人类打字习惯

    Args:
        text: 要处理的文本

    Returns:
        str: 处理后的文本
    """
    result = ""
    text_len = len(text)

    for i, char in enumerate(text):
        if char == "。" and i == text_len - 1:  # 结尾的句号
            if random.random() > 0.4:  # 80%概率删除结尾句号
                continue
        elif char == "，":
            rand = random.random()
            if rand < 0.25:  # 5%概率删除逗号
                continue
            elif rand < 0.25:  # 20%概率把逗号变成空格
                result += " "
                continue
        result += char
    return result


def process_llm_response(text: str) -> List[str]:
    # processed_response = process_text_with_typos(content)
    # 对西文字符段落的回复长度设置为汉字字符的两倍
    if len(text) > 100 and not is_western_paragraph(text) :
        logger.warning(f"回复过长 ({len(text)} 字符)，返回默认回复")
        return ['懒得说']
    elif len(text) > 200 :
        logger.warning(f"回复过长 ({len(text)} 字符)，返回默认回复")
        return ["懒得说"]
    # 处理长消息
    typo_generator = ChineseTypoGenerator(
        error_rate=global_config.chinese_typo_error_rate,
        min_freq=global_config.chinese_typo_min_freq,
        tone_error_rate=global_config.chinese_typo_tone_error_rate,
        word_replace_rate=global_config.chinese_typo_word_replace_rate,
    )
    split_sentences = split_into_sentences_w_remove_punctuation(text)
    sentences = []
    for sentence in split_sentences:
        if global_config.chinese_typo_enable:
            typoed_text, typo_corrections = typo_generator.create_typo_sentence(sentence)
            sentences.append(typoed_text)
            if typo_corrections:
                sentences.append(typo_corrections)
        else:
            sentences.append(sentence)
    # 检查分割后的消息数量是否过多（超过3条）

    if len(sentences) > 3:
        logger.warning(f"分割后消息数量过多 ({len(sentences)} 条)，返回默认回复")
        return [f"{global_config.BOT_NICKNAME}不知道哦"]

    return sentences


def calculate_typing_time(input_string: str, chinese_time: float = 0.4, english_time: float = 0.2) -> float:
    """
    计算输入字符串所需的时间，中文和英文字符有不同的输入时间
        input_string (str): 输入的字符串
        chinese_time (float): 中文字符的输入时间，默认为0.2秒
        english_time (float): 英文字符的输入时间，默认为0.1秒

    特殊情况：
    - 如果只有一个中文字符，将使用3倍的中文输入时间
    - 在所有输入结束后，额外加上回车时间0.3秒
    """
    mood_manager = MoodManager.get_instance()
    # 将0-1的唤醒度映射到-1到1
    mood_arousal = mood_manager.current_mood.arousal
    # 映射到0.5到2倍的速度系数
    typing_speed_multiplier = 1.5**mood_arousal  # 唤醒度为1时速度翻倍,为-1时速度减半
    chinese_time *= 1 / typing_speed_multiplier
    english_time *= 1 / typing_speed_multiplier
    # 计算中文字符数
    chinese_chars = sum(1 for char in input_string if "\u4e00" <= char <= "\u9fff")

    # 如果只有一个中文字符，使用3倍时间
    if chinese_chars == 1 and len(input_string.strip()) == 1:
        return chinese_time * 3 + 0.3  # 加上回车时间

    # 正常计算所有字符的输入时间
    total_time = 0.0
    for char in input_string:
        if "\u4e00" <= char <= "\u9fff":  # 判断是否为中文字符
            total_time += chinese_time
        else:  # 其他字符（如英文）
            total_time += english_time
    return total_time + 0.3  # 加上回车时间


def cosine_similarity(v1, v2):
    """计算余弦相似度"""
    dot_product = np.dot(v1, v2)
    norm1 = np.linalg.norm(v1)
    norm2 = np.linalg.norm(v2)
    if norm1 == 0 or norm2 == 0:
        return 0
    return dot_product / (norm1 * norm2)


def text_to_vector(text):
    """将文本转换为词频向量"""
    # 分词
    words = jieba.lcut(text)
    # 统计词频
    word_freq = Counter(words)
    return word_freq


def find_similar_topics_simple(text: str, topics: list, top_k: int = 5) -> list:
    """使用简单的余弦相似度计算文本相似度"""
    # 将输入文本转换为词频向量
    text_vector = text_to_vector(text)

    # 计算每个主题的相似度
    similarities = []
    for topic in topics:
        topic_vector = text_to_vector(topic)
        # 获取所有唯一词
        all_words = set(text_vector.keys()) | set(topic_vector.keys())
        # 构建向量
        v1 = [text_vector.get(word, 0) for word in all_words]
        v2 = [topic_vector.get(word, 0) for word in all_words]
        # 计算相似度
        similarity = cosine_similarity(v1, v2)
        similarities.append((topic, similarity))

    # 按相似度降序排序并返回前k个
    return sorted(similarities, key=lambda x: x[1], reverse=True)[:top_k]


def truncate_message(message: str, max_length=20) -> str:
    """截断消息，使其不超过指定长度"""
    if len(message) > max_length:
        return message[:max_length] + "..."
    return message


def protect_kaomoji(sentence):
    """ "
    识别并保护句子中的颜文字（含括号与无括号），将其替换为占位符，
    并返回替换后的句子和占位符到颜文字的映射表。
    Args:
        sentence (str): 输入的原始句子
    Returns:
        tuple: (处理后的句子, {占位符: 颜文字})
    """
    kaomoji_pattern = re.compile(
        r"("
        r"[\(\[（【]"  # 左括号
        r"[^()\[\]（）【】]*?"  # 非括号字符（惰性匹配）
        r"[^\u4e00-\u9fa5a-zA-Z0-9\s]"  # 非中文、非英文、非数字、非空格字符（必须包含至少一个）
        r"[^()\[\]（）【】]*?"  # 非括号字符（惰性匹配）
        r"[\)\]）】]"  # 右括号
        r")"
        r"|"
        r"("
        r"[▼▽・ᴥω･﹏^><≧≦￣｀´∀ヮДд︿﹀へ｡ﾟ╥╯╰︶︹•⁄]{2,15}"
        r")"
    )

    kaomoji_matches = kaomoji_pattern.findall(sentence)
    placeholder_to_kaomoji = {}

    for idx, match in enumerate(kaomoji_matches):
        kaomoji = match[0] if match[0] else match[1]
        placeholder = f"__KAOMOJI_{idx}__"
        sentence = sentence.replace(kaomoji, placeholder, 1)
        placeholder_to_kaomoji[placeholder] = kaomoji

    return sentence, placeholder_to_kaomoji


def recover_kaomoji(sentences, placeholder_to_kaomoji):
    """
    根据映射表恢复句子中的颜文字。
    Args:
        sentences (list): 含有占位符的句子列表
        placeholder_to_kaomoji (dict): 占位符到颜文字的映射表
    Returns:
        list: 恢复颜文字后的句子列表
    """
    recovered_sentences = []
    for sentence in sentences:
        for placeholder, kaomoji in placeholder_to_kaomoji.items():
            sentence = sentence.replace(placeholder, kaomoji)
        recovered_sentences.append(sentence)
    return recovered_sentences

def is_western_char(char):
    """检测是否为西文字符"""
    return len(char.encode('utf-8')) <= 2

def is_western_paragraph(paragraph):
    """检测是否为西文字符段落"""
    return all(is_western_char(char) for char in paragraph if char.isalnum())<|MERGE_RESOLUTION|>--- conflicted
+++ resolved
@@ -265,21 +265,15 @@
 
     # print(f"处理前的文本: {text}")
 
-<<<<<<< HEAD
     # 检查是否为西文字符段落
     if not is_western_paragraph(text):
         # 当语言为中文时，统一将英文逗号转换为中文逗号
-        text = text.replace(',', '，')
-        text = text.replace('\n', ' ')
+        text = text.replace(",", "，")
+        text = text.replace("\n", " ")
     else:
         # 用"|seg|"作为分割符分开
-        text = re.sub(r'([.!?]) +', r'\1\|seg\|', text)
-        text = text.replace('\n', '\|seg\|')
-=======
-    # 统一将英文逗号转换为中文逗号
-    text = text.replace(",", "，")
-    text = text.replace("\n", " ")
->>>>>>> 0f1a3bfa
+        text = re.sub(r"([.!?]) +", r"\1\|seg\|", text)
+        text = text.replace("\n", "\|seg\|")
     text, mapping = protect_kaomoji(text)
     # print(f"处理前的文本: {text}")
 
@@ -302,47 +296,29 @@
     for sentence in sentences:
         parts = sentence.split("，")
         current_sentence = parts[0]
-<<<<<<< HEAD
         if  not is_western_paragraph(current_sentence):
             for part in parts[1:]:
                 if random.random() < split_strength:
                     new_sentences.append(current_sentence.strip())
                     current_sentence = part
                 else:
-                    current_sentence += '，' + part
+                    current_sentence += "，" + part
             # 处理空格分割
-            space_parts = current_sentence.split(' ')
+            space_parts = current_sentence.split(" ")
             current_sentence = space_parts[0]
             for part in space_parts[1:]:
                 if random.random() < split_strength:
                     new_sentences.append(current_sentence.strip())
                     current_sentence = part
                 else:
-                    current_sentence += ' ' + part
+                    current_sentence += " " + part
         else:
             # 处理分割符
-            space_parts = current_sentence.split('\|seg\|')
+            space_parts = current_sentence.split("\|seg\|")
             current_sentence = space_parts[0]
             for part in space_parts[1:]:
                 new_sentences.append(current_sentence.strip())
                 current_sentence = part
-=======
-        for part in parts[1:]:
-            if random.random() < split_strength:
-                new_sentences.append(current_sentence.strip())
-                current_sentence = part
-            else:
-                current_sentence += "，" + part
-        # 处理空格分割
-        space_parts = current_sentence.split(" ")
-        current_sentence = space_parts[0]
-        for part in space_parts[1:]:
-            if random.random() < split_strength:
-                new_sentences.append(current_sentence.strip())
-                current_sentence = part
-            else:
-                current_sentence += " " + part
->>>>>>> 0f1a3bfa
         new_sentences.append(current_sentence.strip())
     sentences = [s for s in new_sentences if s]  # 移除空字符串
     sentences = recover_kaomoji(sentences, mapping)
@@ -350,21 +326,13 @@
     # print(f"分割后的句子: {sentences}")
     sentences_done = []
     for sentence in sentences:
-<<<<<<< HEAD
-        sentence = sentence.rstrip('，,')
+        sentence = sentence.rstrip("，,")
         # 西文字符句子不进行随机合并
         if  not is_western_paragraph(current_sentence):
             if random.random() < split_strength * 0.5:
-                sentence = sentence.replace('，', '').replace(',', '')
+                sentence = sentence.replace("，", "").replace(",", "")
             elif random.random() < split_strength:
-                sentence = sentence.replace('，', ' ').replace(',', ' ')
-=======
-        sentence = sentence.rstrip("，,")
-        if random.random() < split_strength * 0.5:
-            sentence = sentence.replace("，", "").replace(",", "")
-        elif random.random() < split_strength:
-            sentence = sentence.replace("，", " ").replace(",", " ")
->>>>>>> 0f1a3bfa
+                sentence = sentence.replace("，", " ").replace(",", " ")
         sentences_done.append(sentence)
 
     logger.info(f"处理后的句子: {sentences_done}")
@@ -403,7 +371,7 @@
     # 对西文字符段落的回复长度设置为汉字字符的两倍
     if len(text) > 100 and not is_western_paragraph(text) :
         logger.warning(f"回复过长 ({len(text)} 字符)，返回默认回复")
-        return ['懒得说']
+        return ["懒得说"]
     elif len(text) > 200 :
         logger.warning(f"回复过长 ({len(text)} 字符)，返回默认回复")
         return ["懒得说"]
@@ -567,10 +535,12 @@
         recovered_sentences.append(sentence)
     return recovered_sentences
 
+  
 def is_western_char(char):
     """检测是否为西文字符"""
     return len(char.encode('utf-8')) <= 2
 
 def is_western_paragraph(paragraph):
     """检测是否为西文字符段落"""
-    return all(is_western_char(char) for char in paragraph if char.isalnum())+    return all(is_western_char(char) for char in paragraph if char.isalnum())
+  