import asyncio
import time
import os

from loguru import logger
<<<<<<< HEAD
from nonebot import get_driver, on_message, require
from nonebot.adapters.onebot.v11 import Bot, GroupMessageEvent, Message, MessageSegment, MessageEvent
=======
from nonebot import get_driver, on_message, on_notice, require
from nonebot.rule import to_me
from nonebot.adapters.onebot.v11 import Bot, GroupMessageEvent, Message, MessageSegment, MessageEvent, NoticeEvent
>>>>>>> 8a992add
from nonebot.typing import T_State

from ..moods.moods import MoodManager  # 导入情绪管理器
from ..schedule.schedule_generator import bot_schedule
from ..utils.statistic import LLMStatistics
from .bot import chat_bot
from .config import global_config
from .emoji_manager import emoji_manager
from .relationship_manager import relationship_manager
from .willing_manager import willing_manager
from .chat_stream import chat_manager
from ..memory_system.memory import hippocampus, memory_graph
from .bot import ChatBot
from .message_sender import message_manager, message_sender


# 创建LLM统计实例
llm_stats = LLMStatistics("llm_statistics.txt")

# 添加标志变量
_message_manager_started = False

# 获取驱动器
driver = get_driver()
config = driver.config

# 初始化表情管理器
emoji_manager.initialize()

logger.debug(f"正在唤醒{global_config.BOT_NICKNAME}......")
# 创建机器人实例
chat_bot = ChatBot()
# 注册消息处理器
msg_in = on_message(priority=5)
# 注册和bot相关的通知处理器
notice_matcher = on_notice(priority=1)
# 创建定时任务
scheduler = require("nonebot_plugin_apscheduler").scheduler


@driver.on_startup
async def start_background_tasks():
    """启动后台任务"""
    # 启动LLM统计
    llm_stats.start()
    logger.success("LLM统计功能启动成功")

    # 初始化并启动情绪管理器
    mood_manager = MoodManager.get_instance()
    mood_manager.start_mood_update(update_interval=global_config.mood_update_interval)
    logger.success("情绪管理器启动成功")

    # 只启动表情包管理任务
    asyncio.create_task(emoji_manager.start_periodic_check(interval_MINS=global_config.EMOJI_CHECK_INTERVAL))
    await bot_schedule.initialize()
    bot_schedule.print_schedule()


@driver.on_startup
async def init_relationships():
    """在 NoneBot2 启动时初始化关系管理器"""
    logger.debug("正在加载用户关系数据...")
    await relationship_manager.load_all_relationships()
    asyncio.create_task(relationship_manager._start_relationship_manager())


@driver.on_bot_connect
async def _(bot: Bot):
    """Bot连接成功时的处理"""
    global _message_manager_started
    logger.debug(f"-----------{global_config.BOT_NICKNAME}成功连接！-----------")
    await willing_manager.ensure_started()

    message_sender.set_bot(bot)
    logger.success("-----------消息发送器已启动！-----------")

    if not _message_manager_started:
        asyncio.create_task(message_manager.start_processor())
        _message_manager_started = True
        logger.success("-----------消息处理器已启动！-----------")

    asyncio.create_task(emoji_manager._periodic_scan(interval_MINS=global_config.EMOJI_REGISTER_INTERVAL))
    logger.success("-----------开始偷表情包！-----------")
    asyncio.create_task(chat_manager._initialize())
    asyncio.create_task(chat_manager._auto_save_task())


@msg_in.handle()
async def _(bot: Bot, event: MessageEvent, state: T_State):
    await chat_bot.handle_message(event, bot)


@notice_matcher.handle()
async def _(bot: Bot, event: NoticeEvent, state: T_State):
    logger.debug(f"收到通知：{event}")
    await chat_bot.handle_notice(event, bot)


# 添加build_memory定时任务
@scheduler.scheduled_job("interval", seconds=global_config.build_memory_interval, id="build_memory")
async def build_memory_task():
    """每build_memory_interval秒执行一次记忆构建"""
    logger.debug("[记忆构建]------------------------------------开始构建记忆--------------------------------------")
    start_time = time.time()
    await hippocampus.operation_build_memory(chat_size=20)
    end_time = time.time()
    logger.success(
        f"[记忆构建]--------------------------记忆构建完成：耗时: {end_time - start_time:.2f} "
        "秒-------------------------------------------"
    )


@scheduler.scheduled_job("interval", seconds=global_config.forget_memory_interval, id="forget_memory")
async def forget_memory_task():
    """每30秒执行一次记忆构建"""
    print("\033[1;32m[记忆遗忘]\033[0m 开始遗忘记忆...")
    await hippocampus.operation_forget_topic(percentage=global_config.memory_forget_percentage)
    print("\033[1;32m[记忆遗忘]\033[0m 记忆遗忘完成")


@scheduler.scheduled_job("interval", seconds=global_config.build_memory_interval + 10, id="merge_memory")
async def merge_memory_task():
    """每30秒执行一次记忆构建"""
    # print("\033[1;32m[记忆整合]\033[0m 开始整合")
    # await hippocampus.operation_merge_memory(percentage=0.1)
    # print("\033[1;32m[记忆整合]\033[0m 记忆整合完成")


@scheduler.scheduled_job("interval", seconds=30, id="print_mood")
async def print_mood_task():
    """每30秒打印一次情绪状态"""
    mood_manager = MoodManager.get_instance()
    mood_manager.print_mood_status()


@scheduler.scheduled_job("interval", seconds=30, id="generate_schedule")
async def generate_schedule_task():
    """每2小时尝试生成一次日程"""
    logger.debug("尝试生成日程")
    await bot_schedule.initialize()
    if not bot_schedule.enable_output:
        bot_schedule.print_schedule()<|MERGE_RESOLUTION|>--- conflicted
+++ resolved
@@ -3,14 +3,9 @@
 import os
 
 from loguru import logger
-<<<<<<< HEAD
-from nonebot import get_driver, on_message, require
-from nonebot.adapters.onebot.v11 import Bot, GroupMessageEvent, Message, MessageSegment, MessageEvent
-=======
 from nonebot import get_driver, on_message, on_notice, require
 from nonebot.rule import to_me
 from nonebot.adapters.onebot.v11 import Bot, GroupMessageEvent, Message, MessageSegment, MessageEvent, NoticeEvent
->>>>>>> 8a992add
 from nonebot.typing import T_State
 
 from ..moods.moods import MoodManager  # 导入情绪管理器
